--- conflicted
+++ resolved
@@ -19,12 +19,9 @@
 | `eth_getBlockByHash` | `get_block_by_hash` | Returns the information of a block by hash. | `get_block_by_hash(&self, hash: &str, full_tx: bool)` |
 | `eth_sendRawTransaction` | `send_raw_transaction` | Submits a raw transaction to the network. | `client.send_raw_transaction(&self, bytes: &str)` |
 | `eth_getTransactionReceipt` | `get_transaction_receipt` | Returns the receipt of a transaction by transaction hash. | `client.get_transaction_receipt(&self, hash: &str)` |
-<<<<<<< HEAD
 | `eth_getTransactionByHash` | `get_transaction_by_hash` | Returns the information about a transaction requested by transaction hash. | `client.get_transaction_by_hash(&self, hash: &str)`
 | `eth_getTransactionByBlockHashAndIndex` | `get_transaction_by_block_hash_and_index` | Returns information about a transaction by block hash and transaction index position. | `client.get_transaction_by_block_hash_and_index(&self, hash: &str, index: u64)`
-=======
 | `eth_getBlockReceipts` | `get_block_receipts` | Returns all transaction receipts of a block by number. | `client.get_block_receipts(&self, block: BlockTag)` |
->>>>>>> c34324cd
 | `eth_getLogs` | `get_logs` | Returns an array of logs matching the filter. | `client.get_logs(&self, filter: Filter)` |
 | `eth_getStorageAt` | `get_storage_at` | Returns the value from a storage position at a given address. | `client.get_storage_at(&self, address: &str, slot: H256, block: BlockTag)` |
 | `eth_getBlockTransactionCountByHash` | `get_block_transaction_count_by_hash` | Returns the number of transactions in a block from a block matching the transaction hash. | `client.get_block_transaction_count_by_hash(&self, hash: &str)` |
