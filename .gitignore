<<<<<<< HEAD
.DS_Store
target
helios-ts/pkg
helios-ts/dist
helios-ts/node_modules
=======
/target

*.env
>>>>>>> 2c5c3185
<|MERGE_RESOLUTION|>--- conflicted
+++ resolved
@@ -1,11 +1,7 @@
-<<<<<<< HEAD
 .DS_Store
 target
 helios-ts/pkg
 helios-ts/dist
 helios-ts/node_modules
-=======
 /target
-
-*.env
->>>>>>> 2c5c3185
+*.env