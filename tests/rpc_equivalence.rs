--- conflicted
+++ resolved
@@ -105,15 +105,11 @@
 
 #[tokio::test]
 async fn get_transaction_by_hash() {
-<<<<<<< HEAD
-    let (_handle1, _handle2, _handle3, providers) = setup().await;
-=======
-    if !rpc_exists() {
-        return;
-    }
-
-    let (_handle, helios_provider, provider) = setup().await;
->>>>>>> e951bf2b
+    if !rpc_exists() {
+        return;
+    }
+
+    let (_handle1, _handle2, _handle3, providers) = setup().await;
 
     let block = providers[0]
         .get_block_by_number(BlockNumberOrTag::Latest, BlockTransactionsKind::Hashes)
@@ -162,15 +158,11 @@
 
 #[tokio::test]
 async fn get_transaction_receipt() {
-<<<<<<< HEAD
-    let (_handle1, _handle2, _handle3, providers) = setup().await;
-=======
-    if !rpc_exists() {
-        return;
-    }
-
-    let (_handle, helios_provider, provider) = setup().await;
->>>>>>> e951bf2b
+    if !rpc_exists() {
+        return;
+    }
+
+    let (_handle1, _handle2, _handle3, providers) = setup().await;
 
     let block = providers[0]
         .get_block_by_number(BlockNumberOrTag::Latest, BlockTransactionsKind::Hashes)
@@ -200,7 +192,10 @@
 
 #[tokio::test]
 async fn get_block_receipts() {
-<<<<<<< HEAD
+    if !rpc_exists() {
+        return;
+    }
+
     let (_handle1, _handle2, _handle3, providers) = setup().await;
 
     let block_num = providers[0].get_block_number().await.unwrap();
@@ -221,49 +216,15 @@
 
     assert_eq!(results[0], results[1]);
     assert_eq!(results[0], results[2]);
-=======
-    if !rpc_exists() {
-        return;
-    }
-
-    let (_handle, helios_provider, provider) = setup().await;
-
-    let block = helios_provider
-        .get_block_by_number(BlockNumberOrTag::Latest, BlockTransactionsKind::Hashes)
-        .await
-        .unwrap()
-        .unwrap();
-
-    let block_num = block.header.number.into();
-
-    let helios_receipts = helios_provider
-        .get_block_receipts(block_num)
-        .await
-        .unwrap()
-        .unwrap();
-
-    let receipts = provider
-        .get_block_receipts(block_num)
-        .await
-        .unwrap()
-        .unwrap();
-
-    assert_eq!(helios_receipts, receipts);
->>>>>>> e951bf2b
 }
 
 #[tokio::test]
 async fn get_balance() {
-<<<<<<< HEAD
-    let (_handle1, _handle2, _handle3, providers) = setup().await;
-=======
-    if !rpc_exists() {
-        return;
-    }
-
-    let (_handle, helios_provider, provider) = setup().await;
-    let num = helios_provider.get_block_number().await.unwrap();
->>>>>>> e951bf2b
+    if !rpc_exists() {
+        return;
+    }
+
+    let (_handle1, _handle2, _handle3, providers) = setup().await;
 
     let block_num = providers[0].get_block_number().await.unwrap();
 
@@ -289,19 +250,14 @@
 
 #[tokio::test]
 async fn call() {
-<<<<<<< HEAD
+    if !rpc_exists() {
+        return;
+    }
+
     let (_handle1, _handle2, _handle3, providers) = setup().await;
 
     let block_num = providers[0].get_block_number().await.unwrap();
 
-=======
-    if !rpc_exists() {
-        return;
-    }
-
-    let (_handle, helios_provider, provider) = setup().await;
-    let num = helios_provider.get_block_number().await.unwrap();
->>>>>>> e951bf2b
     let usdc = address!("a0b86991c6218b36c1d19d4a2e9eb0ce3606eb48");
     let user = address!("99C9fc46f92E8a1c0deC1b1747d010903E884bE1");
 
@@ -335,6 +291,10 @@
 
 #[tokio::test]
 async fn get_logs() {
+    if !rpc_exists() {
+        return;
+    }
+
     let (_handle1, _handle2, _handle3, providers) = setup().await;
 
     let block = providers[0]
