<<<<<<< HEAD
use ethers::types::{Address, H256, U256};
=======
use bytes::Bytes;
use ethers::{
    abi::AbiDecode,
    types::{Address, H256},
};
use eyre::Report;
>>>>>>> eaf5605d
use thiserror::Error;

#[derive(Debug, Error)]
pub enum ExecutionError {
    #[error("invalid account proof for address: {0}")]
    InvalidAccountProof(Address),
    #[error("invalid storage proof for address: {0}, slot: {1}")]
    InvalidStorageProof(Address, H256),
    #[error("code hash mismatch for address: {0}, found: {1}, expected: {2}")]
    CodeHashMismatch(Address, String, String),
    #[error("receipt root mismatch for tx: {0}")]
    ReceiptRootMismatch(String),
    #[error("missing transaction for tx: {0}")]
    MissingTransaction(String),
<<<<<<< HEAD
    #[error("could not prove receipt for tx: {0}")]
    NoReceiptForTransaction(String),
    #[error("missing log for transaction: {0}, index: {1}")]
    MissingLog(String, U256),
    #[error("too many logs to prove: {0}, current limit is: {1}")]
    TooManyLogsToProve(usize, usize),
=======
}

/// Errors that can occur during evm.rs calls
#[derive(Debug, Error)]
pub enum EvmError {
    #[error("execution reverted: {0:?}")]
    Revert(Option<Bytes>),

    #[error("evm error: {0:?}")]
    Generic(String),

    #[error("evm execution failed: {0:?}")]
    Revm(revm::Return),

    #[error("rpc error: {0:?}")]
    RpcError(Report),
}

impl EvmError {
    pub fn decode_revert_reason(data: impl AsRef<[u8]>) -> Option<String> {
        let data = data.as_ref();

        // skip function selector
        if data.len() < 4 {
            return None;
        }
        String::decode(&data[4..]).ok()
    }
>>>>>>> eaf5605d
}<|MERGE_RESOLUTION|>--- conflicted
+++ resolved
@@ -1,13 +1,9 @@
-<<<<<<< HEAD
-use ethers::types::{Address, H256, U256};
-=======
 use bytes::Bytes;
 use ethers::{
     abi::AbiDecode,
-    types::{Address, H256},
+    types::{Address, H256, U256},
 };
 use eyre::Report;
->>>>>>> eaf5605d
 use thiserror::Error;
 
 #[derive(Debug, Error)]
@@ -22,14 +18,12 @@
     ReceiptRootMismatch(String),
     #[error("missing transaction for tx: {0}")]
     MissingTransaction(String),
-<<<<<<< HEAD
     #[error("could not prove receipt for tx: {0}")]
     NoReceiptForTransaction(String),
     #[error("missing log for transaction: {0}, index: {1}")]
     MissingLog(String, U256),
     #[error("too many logs to prove: {0}, current limit is: {1}")]
     TooManyLogsToProve(usize, usize),
-=======
 }
 
 /// Errors that can occur during evm.rs calls
@@ -58,5 +52,4 @@
         }
         String::decode(&data[4..]).ok()
     }
->>>>>>> eaf5605d
 }