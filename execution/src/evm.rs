use std::{
    collections::{BTreeMap, HashMap},
    str::FromStr,
    sync::Arc,
    thread,
};

use bytes::Bytes;
use common::{errors::BlockNotFoundError, types::BlockTag};
use ethers::{
    abi::ethereum_types::BigEndianHash,
    types::{Address, H160, H256, U256},
    types::transaction::eip2930::AccessListItem,
};
use eyre::{Report, Result};
use futures::{future::join_all, executor::block_on};
use log::trace;
use revm::{AccountInfo, Bytecode, Database, Env, TransactOut, TransactTo, EVM};

use consensus::types::ExecutionPayload;

use crate::{
    constants::PARALLEL_QUERY_BATCH_SIZE,
    errors::EvmError,
    rpc::ExecutionRpc,
    types::{Account, CallOpts},
};

use super::ExecutionClient;

pub struct Evm<'a, R: ExecutionRpc> {
    evm: EVM<ProofDB<'a, R>>,
    chain_id: u64,
}

impl<'a, R: ExecutionRpc> Evm<'a, R> {
    pub fn new(
        execution: Arc<ExecutionClient<R>>,
        current_payload: &'a ExecutionPayload,
        payloads: &'a BTreeMap<u64, ExecutionPayload>,
        chain_id: u64,
    ) -> Self {
        let mut evm: EVM<ProofDB<R>> = EVM::new();
        let db = ProofDB::new(execution, current_payload, payloads);
        evm.database(db);

        Evm { evm, chain_id }
    }

    pub async fn call(&mut self, opts: &CallOpts) -> Result<Vec<u8>, EvmError> {
        let account_map = self.batch_fetch_accounts(opts).await?;
        self.evm.db.as_mut().unwrap().set_accounts(account_map);

        self.evm.env = self.get_env(opts);
        let tx = self.evm.transact().0;

        match tx.exit_reason {
            revm::Return::Revert => match tx.out {
                TransactOut::Call(bytes) => Err(EvmError::Revert(Some(bytes))),
                _ => Err(EvmError::Revert(None)),
            },
            revm::Return::Return | revm::Return::Stop => {
                if let Some(err) = &self.evm.db.as_ref().unwrap().error {
                    return Err(EvmError::Generic(err.clone()));
                }

                match tx.out {
                    TransactOut::None => Err(EvmError::Generic("Invalid Call".to_string())),
                    TransactOut::Create(..) => Err(EvmError::Generic("Invalid Call".to_string())),
                    TransactOut::Call(bytes) => Ok(bytes.to_vec()),
                }
            }
            _ => Err(EvmError::Revm(tx.exit_reason)),
        }
    }

    pub async fn estimate_gas(&mut self, opts: &CallOpts) -> Result<u64, EvmError> {
        let account_map = self.batch_fetch_accounts(opts).await?;
        self.evm.db.as_mut().unwrap().set_accounts(account_map);

        self.evm.env = self.get_env(opts);
        let tx = self.evm.transact().0;
        let gas = tx.gas_used;

        match tx.exit_reason {
            revm::Return::Revert => match tx.out {
                TransactOut::Call(bytes) => Err(EvmError::Revert(Some(bytes))),
                _ => Err(EvmError::Revert(None)),
            },
            revm::Return::Return | revm::Return::Stop => {
                if let Some(err) = &self.evm.db.as_ref().unwrap().error {
                    return Err(EvmError::Generic(err.clone()));
                }

                // overestimate to avoid out of gas reverts
                let gas_scaled = (1.10 * gas as f64) as u64;
                Ok(gas_scaled)
            }
            _ => Err(EvmError::Revm(tx.exit_reason)),
        }
    }

    async fn batch_fetch_accounts(
        &self,
        opts: &CallOpts,
    ) -> Result<HashMap<Address, Account>, EvmError> {
        let db = self.evm.db.as_ref().unwrap();
        let rpc = db.execution.rpc.clone();
        let payload = db.current_payload.clone();
        let execution = db.execution.clone();
        let block = db.current_payload.block_number;

        let opts_moved = CallOpts {
            from: opts.from,
            to: opts.to,
            value: opts.value,
            data: opts.data.clone(),
            gas: opts.gas,
            gas_price: opts.gas_price,
        };

        let mut list = rpc
            .create_access_list(&opts_moved, block)
            .await
            .map_err(EvmError::RpcError)?
            .0;

        let from_access_entry = AccessListItem {
            address: opts_moved.from.unwrap_or_default(),
            storage_keys: Vec::default(),
        };

        let to_access_entry = AccessListItem {
            address: opts_moved.to,
            storage_keys: Vec::default(),
        };

        let producer_account = AccessListItem {
            address: Address::from_slice(&payload.fee_recipient),
            storage_keys: Vec::default(),
        };

        list.push(from_access_entry);
        list.push(to_access_entry);
        list.push(producer_account);

        let mut account_map = HashMap::new();
        for chunk in list.chunks(PARALLEL_QUERY_BATCH_SIZE) {
            let account_chunk_futs = chunk.iter().map(|account| {
                let account_fut = execution.get_account(
                    &account.address,
                    Some(account.storage_keys.as_slice()),
                    &payload,
                );
                async move { (account.address, account_fut.await) }
            });

            let account_chunk = join_all(account_chunk_futs).await;

            account_chunk
                .into_iter()
                .filter(|i| i.1.is_ok())
                .for_each(|(key, value)| {
                    account_map.insert(key, value.ok().unwrap());
                });
        }

        Ok(account_map)
    }

    fn get_env(&self, opts: &CallOpts) -> Env {
        let mut env = Env::default();
        let payload = &self.evm.db.as_ref().unwrap().current_payload;

        env.tx.transact_to = TransactTo::Call(opts.to);
        env.tx.caller = opts.from.unwrap_or(Address::zero());
        env.tx.value = opts.value.unwrap_or(U256::from(0));
        env.tx.data = Bytes::from(opts.data.clone().unwrap_or(vec![]));
        env.tx.gas_limit = opts.gas.map(|v| v.as_u64()).unwrap_or(u64::MAX);
        env.tx.gas_price = opts.gas_price.unwrap_or(U256::zero());

        env.block.number = U256::from(payload.block_number);
        env.block.coinbase = Address::from_slice(&payload.fee_recipient);
        env.block.timestamp = U256::from(payload.timestamp);
        env.block.difficulty = U256::from_little_endian(&payload.prev_randao);

        env.cfg.chain_id = self.chain_id.into();

        env
    }
}

struct ProofDB<'a, R: ExecutionRpc> {
    execution: Arc<ExecutionClient<R>>,
    current_payload: &'a ExecutionPayload,
    payloads: &'a BTreeMap<u64, ExecutionPayload>,
    accounts: HashMap<Address, Account>,
    error: Option<String>,
}

impl<'a, R: ExecutionRpc> ProofDB<'a, R> {
    pub fn new(
        execution: Arc<ExecutionClient<R>>,
        current_payload: &'a ExecutionPayload,
        payloads: &'a BTreeMap<u64, ExecutionPayload>,
    ) -> Self {
        ProofDB {
            execution,
            current_payload,
            payloads,
            accounts: HashMap::new(),
            error: None,
        }
    }

    pub fn set_accounts(&mut self, accounts: HashMap<Address, Account>) {
        self.accounts = accounts;
    }

    fn get_account(&mut self, address: Address, slots: &[H256]) -> Result<Account> {
        let execution = self.execution.clone();
        let payload = self.current_payload.clone();
        let slots = slots.to_owned();

        let handle = thread::spawn(move || {
<<<<<<< HEAD
            let account_fut = execution.get_account(&addr, Some(&slots), &payload);
            // let runtime = Runtime::new()?;
            // runtime.block_on(account_fut)
            block_on(account_fut)
=======
            let account_fut = execution.get_account(&address, Some(&slots), &payload);
            let runtime = Runtime::new()?;
            runtime.block_on(account_fut)
>>>>>>> 2c5c3185
        });

        handle.join().unwrap()
    }
}

impl<'a, R: ExecutionRpc> Database for ProofDB<'a, R> {
    type Error = Report;

    fn basic(&mut self, address: H160) -> Result<Option<AccountInfo>, Report> {
        if is_precompile(&address) {
            return Ok(Some(AccountInfo::default()));
        }

        trace!(
            "fetch basic evm state for address=0x{}",
            hex::encode(address.as_bytes())
        );

        let account = match self.accounts.get(&address) {
            Some(account) => account.clone(),
            None => self.get_account(address, &[])?,
        };

        let bytecode = Bytecode::new_raw(Bytes::from(account.code.clone()));
        Ok(Some(AccountInfo::new(
            account.balance,
            account.nonce,
            bytecode,
        )))
    }

    fn block_hash(&mut self, number: U256) -> Result<H256, Report> {
        let number = number.as_u64();
        let payload = self
            .payloads
            .get(&number)
            .ok_or(BlockNotFoundError::new(BlockTag::Number(number)))?;
        Ok(H256::from_slice(&payload.block_hash))
    }

    fn storage(&mut self, address: H160, slot: U256) -> Result<U256, Report> {
        trace!(
            "fetch evm state for address=0x{}, slot={}",
            hex::encode(address.as_bytes()),
            slot
        );

        let slot = H256::from_uint(&slot);

        Ok(match self.accounts.get(&address) {
            Some(account) => match account.slots.get(&slot) {
                Some(slot) => *slot,
                None => *self
                    .get_account(address, &[slot])?
                    .slots
                    .get(&slot)
                    .unwrap(),
            },
            None => *self
                .get_account(address, &[slot])?
                .slots
                .get(&slot)
                .unwrap(),
        })
    }

    fn code_by_hash(&mut self, _code_hash: H256) -> Result<Bytecode, Report> {
        Err(eyre::eyre!("should never be called"))
    }
}

fn is_precompile(address: &Address) -> bool {
    address.le(&Address::from_str("0x0000000000000000000000000000000000000009").unwrap())
        && address.gt(&Address::zero())
}<|MERGE_RESOLUTION|>--- conflicted
+++ resolved
@@ -223,16 +223,10 @@
         let slots = slots.to_owned();
 
         let handle = thread::spawn(move || {
-<<<<<<< HEAD
             let account_fut = execution.get_account(&addr, Some(&slots), &payload);
             // let runtime = Runtime::new()?;
             // runtime.block_on(account_fut)
             block_on(account_fut)
-=======
-            let account_fut = execution.get_account(&address, Some(&slots), &payload);
-            let runtime = Runtime::new()?;
-            runtime.block_on(account_fut)
->>>>>>> 2c5c3185
         });
 
         handle.join().unwrap()
