use std::collections::HashMap;
use std::marker::PhantomData;

use alloy::consensus::BlockHeader;
use alloy::eips::BlockId;
use alloy::network::primitives::HeaderResponse;
use alloy::network::BlockResponse;
use alloy::primitives::{Address, B256, U256};
use alloy::rpc::types::{BlockTransactions, Filter, FilterChanges, Log};
use eyre::Result;
use revm::primitives::BlobExcessGasAndPrice;
use tracing::{info, warn};

use helios_common::{
    fork_schedule::ForkSchedule,
    network_spec::NetworkSpec,
    types::{Account, BlockTag},
};
use helios_verifiable_api_client::VerifiableApi;

use self::errors::ExecutionError;
use self::proof::verify_block_receipts;
use self::rpc::ExecutionRpc;
use self::state::{FilterType, State};
use self::verified_client::{
    api::VerifiableMethodsApi, rpc::VerifiableMethodsRpc, VerifiableMethods,
    VerifiableMethodsClient,
};

pub mod constants;
pub mod errors;
pub mod evm;
pub mod proof;
pub mod rpc;
pub mod state;
pub mod verified_client;

#[derive(Clone)]
pub struct ExecutionClient<N: NetworkSpec, R: ExecutionRpc<N>, A: VerifiableApi<N>> {
    pub rpc: R,
    verified_methods: VerifiableMethodsClient<N, R, A>,
    state: State<N, R>,
    fork_schedule: ForkSchedule,
    _marker: PhantomData<A>,
}

impl<N: NetworkSpec, R: ExecutionRpc<N>, A: VerifiableApi<N>> ExecutionClient<N, R, A> {
    pub fn new(
        rpc: &str,
        verifiable_api: Option<&str>,
        state: State<N, R>,
        fork_schedule: ForkSchedule,
    ) -> Result<Self> {
        let verified_methods = if let Some(verifiable_api) = verifiable_api {
            info!(target: "helios::execution", "using Verifiable-API url={}", verifiable_api);
            VerifiableMethodsClient::Api(VerifiableMethodsApi::new(verifiable_api, state.clone())?)
        } else {
            info!(target: "helios::execution", "Using JSON-RPC url={}", rpc);
            VerifiableMethodsClient::Rpc(VerifiableMethodsRpc::new(rpc, state.clone())?)
        };
        let rpc: R = ExecutionRpc::new(rpc)?;
        Ok(Self {
            rpc,
            verified_methods,
            state,
            fork_schedule,
            _marker: PhantomData,
        })
    }

    pub async fn check_rpc(&self, chain_id: u64) -> Result<()> {
        if self.rpc.chain_id().await? != chain_id {
            Err(ExecutionError::IncorrectRpcNetwork().into())
        } else {
            Ok(())
        }
    }

    pub async fn get_account(
        &self,
        address: Address,
        slots: Option<&[B256]>,
        tag: BlockTag,
    ) -> Result<Account> {
        self.verified_methods
            .client()
            .get_account(address, slots, tag)
            .await
    }

    pub async fn get_storage_at(
        &self,
        address: Address,
        slot: U256,
        block: BlockTag,
    ) -> Result<B256> {
        let storage_key = slot.into();

        let account = self
            .get_account(address, Some(&[storage_key]), block)
            .await?;

        let value = account.slots.get(&storage_key);
        match value {
            Some(value) => Ok((*value).into()),
            None => Err(ExecutionError::InvalidStorageProof(address, storage_key).into()),
        }
    }

    pub async fn get_storage_at(
        &self,
        address: Address,
        slot: U256,
        block: BlockTag,
    ) -> Result<B256> {
        let storage_key = slot.into();

        let account = self
            .get_account(address, Some(&[storage_key]), block)
            .await?;

        let value = account.slots.get(&storage_key);
        match value {
            Some(value) => Ok((*value).into()),
            None => Err(ExecutionError::InvalidStorageProof(address, storage_key).into()),
        }
    }

    pub async fn send_raw_transaction(&self, bytes: &[u8]) -> Result<B256> {
        self.rpc.send_raw_transaction(bytes).await
    }

    pub async fn get_block(&self, tag: BlockTag, full_tx: bool) -> Option<N::BlockResponse> {
        let block = self.state.get_block(tag).await;
        if block.is_none() {
            warn!(target: "helios::execution", "requested block not found in state: {}", tag);
            return None;
        }
        let mut block = block.unwrap();

        if !full_tx {
            *block.transactions_mut() =
                BlockTransactions::Hashes(block.transactions().hashes().collect());
        }

        Some(block)
    }

    pub async fn blob_base_fee(&self, block: BlockTag) -> U256 {
        let block = self.state.get_block(block).await;
        let Some(block) = block else {
            warn!(target: "helios::execution", "requested block not found");
            return U256::from(0);
        };

        let parent_hash = block.header().parent_hash();
        let parent_block = self.get_block_by_hash(parent_hash, false).await;
        if parent_block.is_none() {
            warn!(target: "helios::execution", "requested parent block not foundß");
            return U256::from(0);
        };

        let excess_blob_gas = parent_block.unwrap().header().excess_blob_gas().unwrap();
        let is_prague = block.header().timestamp() >= self.fork_schedule.prague_timestamp;
        U256::from(BlobExcessGasAndPrice::new(excess_blob_gas, is_prague).blob_gasprice)
    }

    pub async fn get_block_by_hash(&self, hash: B256, full_tx: bool) -> Option<N::BlockResponse> {
        let block = self.state.get_block_by_hash(hash).await;
        if block.is_none() {
            warn!(target: "helios::execution", "requested block not found in state: {}", hash);
            return None;
        }
        let mut block = block.unwrap();

        if !full_tx {
            *block.transactions_mut() =
                BlockTransactions::Hashes(block.transactions().hashes().collect());
        }

        Some(block)
    }

    pub async fn get_transaction_by_block_hash_and_index(
        &self,
        block_hash: B256,
        index: u64,
    ) -> Option<N::TransactionResponse> {
        self.state
            .get_transaction_by_block_hash_and_index(block_hash, index)
            .await
    }

    pub async fn get_transaction_by_block_number_and_index(
        &self,
        tag: BlockTag,
        index: u64,
    ) -> Option<N::TransactionResponse> {
        self.state
            .get_transaction_by_block_and_index(tag, index)
            .await
    }

    pub async fn get_transaction_receipt(
        &self,
        tx_hash: B256,
    ) -> Result<Option<N::ReceiptResponse>> {
        self.verified_methods
            .client()
            .get_transaction_receipt(tx_hash)
            .await
    }

    pub async fn get_block_receipts(
        &self,
        tag: BlockTag,
    ) -> Result<Option<Vec<N::ReceiptResponse>>> {
        let block = self.state.get_block(tag).await;
        let block = if let Some(block) = block {
            block
        } else {
            return Ok(None);
        };
        let block_id = BlockId::from(block.header().number());

        let receipts = self
            .rpc
            .get_block_receipts(block_id)
            .await?
            .ok_or(eyre::eyre!(ExecutionError::NoReceiptsForBlock(tag)))?;

        verify_block_receipts::<N>(&receipts, &block)?;

        Ok(Some(receipts))
    }

    pub async fn get_transaction(&self, hash: B256) -> Option<N::TransactionResponse> {
        self.state.get_transaction(hash).await
    }

    pub async fn get_logs(&self, filter: &Filter) -> Result<Vec<Log>> {
        let filter = filter.clone();

        // avoid fetching logs for a block helios hasn't seen yet
        let filter = if filter.get_to_block().is_none() && filter.get_block_hash().is_none() {
            let block = self.state.latest_block_number().await.unwrap();
            let filter = filter.to_block(block);
            if filter.get_from_block().is_none() {
                filter.from_block(block)
            } else {
                filter
            }
        } else {
            filter
        };

<<<<<<< HEAD
        let logs = self.verified_methods.client().get_logs(&filter).await?;
        ensure_logs_match_filter(&logs, &filter)?;
=======
        let logs = self.rpc.get_logs(&filter).await?;
        if logs.len() > MAX_SUPPORTED_LOGS_NUMBER {
            return Err(
                ExecutionError::TooManyLogsToProve(logs.len(), MAX_SUPPORTED_LOGS_NUMBER).into(),
            );
        }
        ensure_logs_match_filter(&logs, &filter)?;
        self.verify_logs(&logs).await?;
>>>>>>> ca1fb55c
        Ok(logs)
    }

    pub async fn get_filter_changes(&self, filter_id: U256) -> Result<FilterChanges> {
        let filter_type = self.state.get_filter(&filter_id).await;

        Ok(match &filter_type {
            None => {
                // only concerned with filters created via helios
                return Err(ExecutionError::FilterNotFound(filter_id).into());
            }
            Some(FilterType::Logs(filter)) => {
                // underlying RPC takes care of keeping track of changes
                let filter_changes = self
                    .verified_methods
                    .client()
                    .get_filter_changes(filter_id)
                    .await?;
                let logs = filter_changes.as_logs().unwrap_or(&[]);
<<<<<<< HEAD
                ensure_logs_match_filter(logs, filter)?;
=======
                if logs.len() > MAX_SUPPORTED_LOGS_NUMBER {
                    return Err(ExecutionError::TooManyLogsToProve(
                        logs.len(),
                        MAX_SUPPORTED_LOGS_NUMBER,
                    )
                    .into());
                }
                ensure_logs_match_filter(logs, filter)?;
                self.verify_logs(logs).await?;
>>>>>>> ca1fb55c
                FilterChanges::Logs(logs.to_vec())
            }
            Some(FilterType::NewBlock(last_block_num)) => {
                let blocks = self
                    .state
                    .get_blocks_after(BlockTag::Number(*last_block_num))
                    .await;
                if !blocks.is_empty() {
                    // keep track of the last block number in state
                    // so next call can filter starting from the prev call's (last block number + 1)
                    self.state
                        .push_filter(
                            filter_id,
                            FilterType::NewBlock(blocks.last().unwrap().header().number()),
                        )
                        .await;
                }
                let block_hashes = blocks.into_iter().map(|b| b.header().hash()).collect();
                FilterChanges::Hashes(block_hashes)
            }
            Some(FilterType::PendingTransactions) => {
                // underlying RPC takes care of keeping track of changes
                let filter_changes = self.rpc.get_filter_changes(filter_id).await?;
                let tx_hashes = filter_changes.as_hashes().unwrap_or(&[]);
                FilterChanges::Hashes(tx_hashes.to_vec())
            }
        })
    }

    pub async fn get_filter_logs(&self, filter_id: U256) -> Result<Vec<Log>> {
        let filter_type = self.state.get_filter(&filter_id).await;

        match &filter_type {
            Some(FilterType::Logs(filter)) => {
<<<<<<< HEAD
                let logs = self
                    .verified_methods
                    .client()
                    .get_filter_logs(filter_id)
                    .await?;
                ensure_logs_match_filter(&logs, filter)?;
=======
                let logs = self.rpc.get_filter_logs(filter_id).await?;
                if logs.len() > MAX_SUPPORTED_LOGS_NUMBER {
                    return Err(ExecutionError::TooManyLogsToProve(
                        logs.len(),
                        MAX_SUPPORTED_LOGS_NUMBER,
                    )
                    .into());
                }
                ensure_logs_match_filter(&logs, filter)?;
                self.verify_logs(&logs).await?;
>>>>>>> ca1fb55c
                Ok(logs)
            }
            _ => {
                // only concerned with filters created via helios
                Err(ExecutionError::FilterNotFound(filter_id).into())
            }
        }
    }

    pub async fn uninstall_filter(&self, filter_id: U256) -> Result<bool> {
        // remove the filter from the state
        self.state.remove_filter(&filter_id).await;
        self.rpc.uninstall_filter(filter_id).await
    }

    pub async fn new_filter(&self, filter: &Filter) -> Result<U256> {
        let filter = filter.clone();

        // avoid submitting a filter for logs for a block helios hasn't seen yet
        let filter = if filter.get_to_block().is_none() && filter.get_block_hash().is_none() {
            let block = self.state.latest_block_number().await.unwrap();
            let filter = filter.to_block(block);
            if filter.get_from_block().is_none() {
                filter.from_block(block)
            } else {
                filter
            }
        } else {
            filter
        };
        let filter_id = self.rpc.new_filter(&filter).await?;

        // record the filter in the state
        self.state
            .push_filter(filter_id, FilterType::Logs(Box::new(filter)))
            .await;

        Ok(filter_id)
    }

    pub async fn new_block_filter(&self) -> Result<U256> {
        let filter_id = self.rpc.new_block_filter().await?;

        // record the filter in the state
        let latest_block_num = self.state.latest_block_number().await.unwrap_or(1);
        self.state
            .push_filter(filter_id, FilterType::NewBlock(latest_block_num))
            .await;

        Ok(filter_id)
    }

    pub async fn new_pending_transaction_filter(&self) -> Result<U256> {
        let filter_id = self.rpc.new_pending_transaction_filter().await?;

        // record the filter in the state
        self.state
            .push_filter(filter_id, FilterType::PendingTransactions)
            .await;

        Ok(filter_id)
    }

<<<<<<< HEAD
    pub async fn create_access_list(
        &self,
        tx: &N::TransactionRequest,
        block: Option<BlockId>,
    ) -> Result<HashMap<Address, Account>> {
        self.verified_methods
            .client()
            .create_access_list(tx, block)
            .await
    }
}

/// Ensure that each log entry in the given array of logs match the given filter.
fn ensure_logs_match_filter(logs: &[Log], filter: &Filter) -> Result<()> {
    fn log_matches_filter(log: &Log, filter: &Filter) -> bool {
        if let Some(block_hash) = filter.get_block_hash() {
            if log.block_hash.unwrap() != block_hash {
                return false;
            }
        }
        if let Some(from_block) = filter.get_from_block() {
            if log.block_number.unwrap() < from_block {
                return false;
            }
        }
        if let Some(to_block) = filter.get_to_block() {
            if log.block_number.unwrap() > to_block {
                return false;
            }
        }
        if !filter.address.matches(&log.address()) {
            return false;
        }
        for (i, filter_topic) in filter.topics.iter().enumerate() {
            if !filter_topic.is_empty() {
                if let Some(log_topic) = log.topics().get(i) {
                    if !filter_topic.matches(log_topic) {
                        return false;
                    }
                } else {
                    // if filter topic is not present in log, it's a mismatch
                    return false;
                }
            }
        }
        true
    }

    for log in logs {
        if !log_matches_filter(log, filter) {
            return Err(ExecutionError::LogFilterMismatch().into());
        }
    }

=======
    /// Verify the integrity of each log entry in the given array of logs by
    /// checking its inclusion in the corresponding transaction receipt
    /// and verifying the transaction receipt itself against the block's receipt root.
    async fn verify_logs(&self, logs: &[Log]) -> Result<()> {
        // Collect all (unique) block numbers
        let block_nums = logs
            .iter()
            .map(|log| {
                log.block_number
                    .ok_or_else(|| eyre::eyre!("block num not found in log"))
            })
            .collect::<Result<HashSet<_>, _>>()?;

        // Collect all (proven) tx receipts for all block numbers
        let blocks_receipts_fut = block_nums.into_iter().map(|block_num| async move {
            let tag = BlockTag::Number(block_num);
            let receipts = self.get_block_receipts(tag).await;
            receipts?.ok_or_else(|| eyre::eyre!(ExecutionError::NoReceiptsForBlock(tag)))
        });
        let blocks_receipts = try_join_all(blocks_receipts_fut).await?;
        let receipts = blocks_receipts.into_iter().flatten().collect::<Vec<_>>();

        // Map tx hashes to encoded logs
        let receipts_logs_encoded = receipts
            .into_iter()
            .filter_map(|receipt| {
                let logs = N::receipt_logs(&receipt);
                if logs.is_empty() {
                    None
                } else {
                    let tx_hash = logs[0].transaction_hash.unwrap();
                    let encoded_logs = logs
                        .iter()
                        .map(|l| rlp::encode(&l.inner))
                        .collect::<Vec<_>>();
                    Some((tx_hash, encoded_logs))
                }
            })
            .collect::<HashMap<_, _>>();

        for log in logs {
            // Check if the receipt contains the desired log
            // Encoding logs for comparison
            let tx_hash = log.transaction_hash.unwrap();
            let log_encoded = rlp::encode(&log.inner);
            let receipt_logs_encoded = receipts_logs_encoded.get(&tx_hash).unwrap();

            if !receipt_logs_encoded.contains(&log_encoded) {
                return Err(ExecutionError::MissingLog(
                    tx_hash,
                    U256::from(log.log_index.unwrap()),
                )
                .into());
            }
        }
        Ok(())
    }
}

/// Compute a trie root of a collection of encoded items.
/// Ref: https://github.com/alloy-rs/trie/blob/main/src/root.rs.
fn ordered_trie_root(items: &[Vec<u8>]) -> B256 {
    #[allow(clippy::ptr_arg)]
    fn noop_encoder(item: &Vec<u8>, buffer: &mut Vec<u8>) {
        buffer.extend_from_slice(item);
    }

    ordered_trie_root_with_encoder(items, noop_encoder)
}

/// Ensure that each log entry in the given array of logs match the given filter.
fn ensure_logs_match_filter(logs: &[Log], filter: &Filter) -> Result<()> {
    fn log_matches_filter(log: &Log, filter: &Filter) -> bool {
        if let Some(block_hash) = filter.get_block_hash() {
            if log.block_hash.unwrap() != block_hash {
                return false;
            }
        }
        if let Some(from_block) = filter.get_from_block() {
            if log.block_number.unwrap() < from_block {
                return false;
            }
        }
        if let Some(to_block) = filter.get_to_block() {
            if log.block_number.unwrap() > to_block {
                return false;
            }
        }
        if !filter.address.matches(&log.address()) {
            return false;
        }
        for (i, filter_topic) in filter.topics.iter().enumerate() {
            if !filter_topic.is_empty() {
                if let Some(log_topic) = log.topics().get(i) {
                    if !filter_topic.matches(log_topic) {
                        return false;
                    }
                } else {
                    // if filter topic is not present in log, it's a mismatch
                    return false;
                }
            }
        }
        true
    }

    for log in logs {
        if !log_matches_filter(log, filter) {
            return Err(ExecutionError::LogFilterMismatch().into());
        }
    }

>>>>>>> ca1fb55c
    Ok(())
}<|MERGE_RESOLUTION|>--- conflicted
+++ resolved
@@ -107,25 +107,6 @@
         }
     }
 
-    pub async fn get_storage_at(
-        &self,
-        address: Address,
-        slot: U256,
-        block: BlockTag,
-    ) -> Result<B256> {
-        let storage_key = slot.into();
-
-        let account = self
-            .get_account(address, Some(&[storage_key]), block)
-            .await?;
-
-        let value = account.slots.get(&storage_key);
-        match value {
-            Some(value) => Ok((*value).into()),
-            None => Err(ExecutionError::InvalidStorageProof(address, storage_key).into()),
-        }
-    }
-
     pub async fn send_raw_transaction(&self, bytes: &[u8]) -> Result<B256> {
         self.rpc.send_raw_transaction(bytes).await
     }
@@ -254,19 +235,8 @@
             filter
         };
 
-<<<<<<< HEAD
         let logs = self.verified_methods.client().get_logs(&filter).await?;
         ensure_logs_match_filter(&logs, &filter)?;
-=======
-        let logs = self.rpc.get_logs(&filter).await?;
-        if logs.len() > MAX_SUPPORTED_LOGS_NUMBER {
-            return Err(
-                ExecutionError::TooManyLogsToProve(logs.len(), MAX_SUPPORTED_LOGS_NUMBER).into(),
-            );
-        }
-        ensure_logs_match_filter(&logs, &filter)?;
-        self.verify_logs(&logs).await?;
->>>>>>> ca1fb55c
         Ok(logs)
     }
 
@@ -286,19 +256,7 @@
                     .get_filter_changes(filter_id)
                     .await?;
                 let logs = filter_changes.as_logs().unwrap_or(&[]);
-<<<<<<< HEAD
                 ensure_logs_match_filter(logs, filter)?;
-=======
-                if logs.len() > MAX_SUPPORTED_LOGS_NUMBER {
-                    return Err(ExecutionError::TooManyLogsToProve(
-                        logs.len(),
-                        MAX_SUPPORTED_LOGS_NUMBER,
-                    )
-                    .into());
-                }
-                ensure_logs_match_filter(logs, filter)?;
-                self.verify_logs(logs).await?;
->>>>>>> ca1fb55c
                 FilterChanges::Logs(logs.to_vec())
             }
             Some(FilterType::NewBlock(last_block_num)) => {
@@ -333,25 +291,12 @@
 
         match &filter_type {
             Some(FilterType::Logs(filter)) => {
-<<<<<<< HEAD
                 let logs = self
                     .verified_methods
                     .client()
                     .get_filter_logs(filter_id)
                     .await?;
                 ensure_logs_match_filter(&logs, filter)?;
-=======
-                let logs = self.rpc.get_filter_logs(filter_id).await?;
-                if logs.len() > MAX_SUPPORTED_LOGS_NUMBER {
-                    return Err(ExecutionError::TooManyLogsToProve(
-                        logs.len(),
-                        MAX_SUPPORTED_LOGS_NUMBER,
-                    )
-                    .into());
-                }
-                ensure_logs_match_filter(&logs, filter)?;
-                self.verify_logs(&logs).await?;
->>>>>>> ca1fb55c
                 Ok(logs)
             }
             _ => {
@@ -415,7 +360,6 @@
         Ok(filter_id)
     }
 
-<<<<<<< HEAD
     pub async fn create_access_list(
         &self,
         tx: &N::TransactionRequest,
@@ -470,119 +414,5 @@
         }
     }
 
-=======
-    /// Verify the integrity of each log entry in the given array of logs by
-    /// checking its inclusion in the corresponding transaction receipt
-    /// and verifying the transaction receipt itself against the block's receipt root.
-    async fn verify_logs(&self, logs: &[Log]) -> Result<()> {
-        // Collect all (unique) block numbers
-        let block_nums = logs
-            .iter()
-            .map(|log| {
-                log.block_number
-                    .ok_or_else(|| eyre::eyre!("block num not found in log"))
-            })
-            .collect::<Result<HashSet<_>, _>>()?;
-
-        // Collect all (proven) tx receipts for all block numbers
-        let blocks_receipts_fut = block_nums.into_iter().map(|block_num| async move {
-            let tag = BlockTag::Number(block_num);
-            let receipts = self.get_block_receipts(tag).await;
-            receipts?.ok_or_else(|| eyre::eyre!(ExecutionError::NoReceiptsForBlock(tag)))
-        });
-        let blocks_receipts = try_join_all(blocks_receipts_fut).await?;
-        let receipts = blocks_receipts.into_iter().flatten().collect::<Vec<_>>();
-
-        // Map tx hashes to encoded logs
-        let receipts_logs_encoded = receipts
-            .into_iter()
-            .filter_map(|receipt| {
-                let logs = N::receipt_logs(&receipt);
-                if logs.is_empty() {
-                    None
-                } else {
-                    let tx_hash = logs[0].transaction_hash.unwrap();
-                    let encoded_logs = logs
-                        .iter()
-                        .map(|l| rlp::encode(&l.inner))
-                        .collect::<Vec<_>>();
-                    Some((tx_hash, encoded_logs))
-                }
-            })
-            .collect::<HashMap<_, _>>();
-
-        for log in logs {
-            // Check if the receipt contains the desired log
-            // Encoding logs for comparison
-            let tx_hash = log.transaction_hash.unwrap();
-            let log_encoded = rlp::encode(&log.inner);
-            let receipt_logs_encoded = receipts_logs_encoded.get(&tx_hash).unwrap();
-
-            if !receipt_logs_encoded.contains(&log_encoded) {
-                return Err(ExecutionError::MissingLog(
-                    tx_hash,
-                    U256::from(log.log_index.unwrap()),
-                )
-                .into());
-            }
-        }
-        Ok(())
-    }
-}
-
-/// Compute a trie root of a collection of encoded items.
-/// Ref: https://github.com/alloy-rs/trie/blob/main/src/root.rs.
-fn ordered_trie_root(items: &[Vec<u8>]) -> B256 {
-    #[allow(clippy::ptr_arg)]
-    fn noop_encoder(item: &Vec<u8>, buffer: &mut Vec<u8>) {
-        buffer.extend_from_slice(item);
-    }
-
-    ordered_trie_root_with_encoder(items, noop_encoder)
-}
-
-/// Ensure that each log entry in the given array of logs match the given filter.
-fn ensure_logs_match_filter(logs: &[Log], filter: &Filter) -> Result<()> {
-    fn log_matches_filter(log: &Log, filter: &Filter) -> bool {
-        if let Some(block_hash) = filter.get_block_hash() {
-            if log.block_hash.unwrap() != block_hash {
-                return false;
-            }
-        }
-        if let Some(from_block) = filter.get_from_block() {
-            if log.block_number.unwrap() < from_block {
-                return false;
-            }
-        }
-        if let Some(to_block) = filter.get_to_block() {
-            if log.block_number.unwrap() > to_block {
-                return false;
-            }
-        }
-        if !filter.address.matches(&log.address()) {
-            return false;
-        }
-        for (i, filter_topic) in filter.topics.iter().enumerate() {
-            if !filter_topic.is_empty() {
-                if let Some(log_topic) = log.topics().get(i) {
-                    if !filter_topic.matches(log_topic) {
-                        return false;
-                    }
-                } else {
-                    // if filter topic is not present in log, it's a mismatch
-                    return false;
-                }
-            }
-        }
-        true
-    }
-
-    for log in logs {
-        if !log_matches_filter(log, filter) {
-            return Err(ExecutionError::LogFilterMismatch().into());
-        }
-    }
-
->>>>>>> ca1fb55c
     Ok(())
 }