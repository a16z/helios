use std::{borrow::BorrowMut, collections::HashMap, sync::Arc};

use alloy::network::{primitives::HeaderResponse, BlockResponse};
use eyre::{Report, Result};
use revm::{
    primitives::{
<<<<<<< HEAD
        address, AccountInfo, Address, Bytecode, Bytes, Env, ExecutionResult, ResultAndState, B256,
        U256,
=======
        address, AccessListItem, AccountInfo, Address, Bytecode, Bytes, CfgEnv, Env,
        ExecutionResult, ResultAndState, B256, U256,
>>>>>>> ca1fb55c
    },
    Database, Evm as Revm,
};
use tracing::trace;

use helios_common::{fork_schedule::ForkSchedule, network_spec::NetworkSpec, types::BlockTag};
use helios_verifiable_api_client::VerifiableApi;

use crate::execution::{
    errors::{EvmError, ExecutionError},
    rpc::ExecutionRpc,
    ExecutionClient,
};

pub struct Evm<N: NetworkSpec, R: ExecutionRpc<N>, A: VerifiableApi<N>> {
    execution: Arc<ExecutionClient<N, R, A>>,
    chain_id: u64,
    tag: BlockTag,
    fork_schedule: ForkSchedule,
}

impl<N: NetworkSpec, R: ExecutionRpc<N>, A: VerifiableApi<N>> Evm<N, R, A> {
    pub fn new(
        execution: Arc<ExecutionClient<N, R, A>>,
        chain_id: u64,
        fork_schedule: ForkSchedule,
        tag: BlockTag,
    ) -> Self {
        Evm {
            execution,
            chain_id,
            tag,
            fork_schedule,
        }
    }

    pub async fn call(&mut self, tx: &N::TransactionRequest) -> Result<Bytes, EvmError> {
        let tx = self.call_inner(tx).await?;

        match tx.result {
            ExecutionResult::Success { output, .. } => Ok(output.into_data()),
            ExecutionResult::Revert { output, .. } => {
                Err(EvmError::Revert(Some(output.to_vec().into())))
            }
            ExecutionResult::Halt { .. } => Err(EvmError::Revert(None)),
        }
    }

    pub async fn estimate_gas(&mut self, tx: &N::TransactionRequest) -> Result<u64, EvmError> {
        let tx = self.call_inner(tx).await?;

        match tx.result {
            ExecutionResult::Success { gas_used, .. } => Ok(gas_used),
            ExecutionResult::Revert { gas_used, .. } => Ok(gas_used),
            ExecutionResult::Halt { gas_used, .. } => Ok(gas_used),
        }
    }

    async fn call_inner(&mut self, tx: &N::TransactionRequest) -> Result<ResultAndState, EvmError> {
        let mut db = ProofDB::new(self.tag, self.execution.clone());
        _ = db.state.prefetch_state(tx).await;

        let env = Box::new(self.get_env(tx, self.tag).await);
        let evm = Revm::builder().with_db(db).with_env(env).build();
        let mut ctx = evm.into_context_with_handler_cfg();

        let tx_res = loop {
            let db = ctx.context.evm.db.borrow_mut();
            if db.state.needs_update() {
                db.state.update_state().await.unwrap();
            }

            let mut evm = Revm::builder().with_context_with_handler_cfg(ctx).build();
            let res = evm.transact();
            ctx = evm.into_context_with_handler_cfg();

            let db = ctx.context.evm.db.borrow_mut();
            let needs_update = db.state.needs_update();

            if res.is_ok() || !needs_update {
                break res;
            }
        };

        tx_res.map_err(|_| EvmError::Generic("evm error".to_string()))
    }

    async fn get_env(&self, tx: &N::TransactionRequest, tag: BlockTag) -> Env {
        let block = self
            .execution
            .get_block(tag, false)
            .await
            .ok_or(ExecutionError::BlockNotFound(tag))
            .unwrap();

        let mut cfg = CfgEnv::default();
        cfg.chain_id = self.chain_id;
        cfg.disable_block_gas_limit = true;
        cfg.disable_eip3607 = true;
        cfg.disable_base_fee = true;

        Env {
            tx: N::tx_env(tx),
            block: N::block_env(&block, &self.fork_schedule),
            cfg,
        }
    }
}

struct ProofDB<N: NetworkSpec, R: ExecutionRpc<N>, A: VerifiableApi<N>> {
    state: EvmState<N, R, A>,
}

impl<N: NetworkSpec, R: ExecutionRpc<N>, A: VerifiableApi<N>> ProofDB<N, R, A> {
    pub fn new(tag: BlockTag, execution: Arc<ExecutionClient<N, R, A>>) -> Self {
        let state = EvmState::new(execution.clone(), tag);
        ProofDB { state }
    }
}

enum StateAccess {
    Basic(Address),
    BlockHash(u64),
    Storage(Address, U256),
}

struct EvmState<N: NetworkSpec, R: ExecutionRpc<N>, A: VerifiableApi<N>> {
    basic: HashMap<Address, AccountInfo>,
    block_hash: HashMap<u64, B256>,
    storage: HashMap<Address, HashMap<U256, U256>>,
    block: BlockTag,
    access: Option<StateAccess>,
    execution: Arc<ExecutionClient<N, R, A>>,
}

impl<N: NetworkSpec, R: ExecutionRpc<N>, A: VerifiableApi<N>> EvmState<N, R, A> {
    pub fn new(execution: Arc<ExecutionClient<N, R, A>>, block: BlockTag) -> Self {
        Self {
            execution,
            block,
            basic: HashMap::new(),
            storage: HashMap::new(),
            block_hash: HashMap::new(),
            access: None,
        }
    }

    pub async fn update_state(&mut self) -> Result<()> {
        if let Some(access) = &self.access.take() {
            match access {
                StateAccess::Basic(address) => {
                    let account = self
                        .execution
                        .get_account(*address, None, self.block)
                        .await?;

                    self.basic.insert(
                        *address,
                        AccountInfo::new(
                            account.balance,
                            account.nonce,
                            account.code_hash,
                            Bytecode::new_raw(account.code.into()),
                        ),
                    );
                }
                StateAccess::Storage(address, slot) => {
                    let slot_bytes = B256::from(*slot);
                    let account = self
                        .execution
                        .get_account(*address, Some(&[slot_bytes]), self.block)
                        .await?;

                    let storage = self.storage.entry(*address).or_default();
                    let value = *account.slots.get(&slot_bytes).unwrap();
                    storage.insert(*slot, value);
                }
                StateAccess::BlockHash(number) => {
                    let tag = BlockTag::Number(*number);
                    let block = self
                        .execution
                        .get_block(tag, false)
                        .await
                        .ok_or(ExecutionError::BlockNotFound(tag))?;

                    self.block_hash.insert(*number, block.header().hash());
                }
            }
        }

        Ok(())
    }

    pub fn needs_update(&self) -> bool {
        self.access.is_some()
    }

    pub fn get_basic(&mut self, address: Address) -> Result<AccountInfo> {
        if let Some(account) = self.basic.get(&address) {
            Ok(account.clone())
        } else {
            self.access = Some(StateAccess::Basic(address));
            eyre::bail!("state missing");
        }
    }

    pub fn get_storage(&mut self, address: Address, slot: U256) -> Result<U256> {
        let storage = self.storage.entry(address).or_default();
        if let Some(slot) = storage.get(&slot) {
            Ok(*slot)
        } else {
            self.access = Some(StateAccess::Storage(address, slot));
            eyre::bail!("state missing");
        }
    }

    pub fn get_block_hash(&mut self, block: u64) -> Result<B256> {
        if let Some(hash) = self.block_hash.get(&block) {
            Ok(*hash)
        } else {
            self.access = Some(StateAccess::BlockHash(block));
            eyre::bail!("state missing");
        }
    }

    pub async fn prefetch_state(&mut self, tx: &N::TransactionRequest) -> Result<()> {
        let block_id = Some(self.block.into());
        let account_map = self
            .execution
            .create_access_list(tx, block_id)
            .await
            .map_err(EvmError::RpcError)?;

        for (address, account) in account_map {
            self.basic.insert(
                address,
                AccountInfo::new(
                    account.balance,
                    account.nonce,
                    account.code_hash,
                    Bytecode::new_raw(account.code.into()),
                ),
            );

            for (slot, value) in account.slots {
                self.storage
                    .entry(address)
                    .or_default()
                    .insert(slot.into(), value);
            }
        }

        Ok(())
    }
}

impl<N: NetworkSpec, R: ExecutionRpc<N>, A: VerifiableApi<N>> Database for ProofDB<N, R, A> {
    type Error = Report;

    fn basic(&mut self, address: Address) -> Result<Option<AccountInfo>, Report> {
        if is_precompile(&address) {
            return Ok(Some(AccountInfo::default()));
        }

        trace!(
            target: "helios::evm",
            "fetch basic evm state for address=0x{}",
            hex::encode(address.as_slice())
        );

        Ok(Some(self.state.get_basic(address)?))
    }

    fn block_hash(&mut self, number: u64) -> Result<B256, Report> {
        trace!(target: "helios::evm", "fetch block hash for block={:?}", number);
        self.state.get_block_hash(number)
    }

    fn storage(&mut self, address: Address, slot: U256) -> Result<U256, Report> {
        trace!(target: "helios::evm", "fetch evm state for address={:?}, slot={}", address, slot);
        self.state.get_storage(address, slot)
    }

    fn code_by_hash(&mut self, _code_hash: B256) -> Result<Bytecode, Report> {
        Err(eyre::eyre!("should never be called"))
    }
}

fn is_precompile(address: &Address) -> bool {
    address.le(&address!("0000000000000000000000000000000000000009")) && address.gt(&Address::ZERO)
}

// #[cfg(test)]
// mod tests {
//     use revm::primitives::KECCAK_EMPTY;
//     use tokio::sync::{mpsc::channel, watch};
//
//     use crate::execution::{rpc::mock_rpc::MockRpc, state::State};
//
//     use super::*;
//
//     fn get_client() -> ExecutionClient<Ethereum, MockRpc> {
//         let (_, block_recv) = channel(256);
//         let (_, finalized_recv) = watch::channel(None);
//         let state = State::new(block_recv, finalized_recv, 64);
//         ExecutionClient::new("testdata/", state).unwrap()
//     }
//
//     #[tokio::test]
//     async fn test_proof_db() {
//         // Construct proofdb params
//         let execution = get_client();
//         let tag = BlockTag::Latest;
//
//         // Construct the proof database with the given client
//         let mut proof_db = ProofDB::new(tag, Arc::new(execution));
//
//         let address = address!("388C818CA8B9251b393131C08a736A67ccB19297");
//         let info = AccountInfo::new(
//             U256::from(500),
//             10,
//             KECCAK_EMPTY,
//             Bytecode::new_raw(revm::primitives::Bytes::default()),
//         );
//         proof_db.state.basic.insert(address, info.clone());
//
//         // Get the account from the proof database
//         let account = proof_db.basic(address).unwrap().unwrap();
//
//         assert_eq!(account, info);
//     }
// }<|MERGE_RESOLUTION|>--- conflicted
+++ resolved
@@ -4,13 +4,8 @@
 use eyre::{Report, Result};
 use revm::{
     primitives::{
-<<<<<<< HEAD
-        address, AccountInfo, Address, Bytecode, Bytes, Env, ExecutionResult, ResultAndState, B256,
-        U256,
-=======
-        address, AccessListItem, AccountInfo, Address, Bytecode, Bytes, CfgEnv, Env,
-        ExecutionResult, ResultAndState, B256, U256,
->>>>>>> ca1fb55c
+        address, AccountInfo, Address, Bytecode, Bytes, CfgEnv, Env, ExecutionResult,
+        ResultAndState, B256, U256,
     },
     Database, Evm as Revm,
 };
