use std::sync::Arc;

use alloy::consensus::BlockHeader;
use alloy::network::BlockResponse;
use alloy::primitives::{Address, Bytes, B256, U256};
use alloy::rpc::types::{Filter, FilterChanges, Log, SyncInfo, SyncStatus};
use eyre::{eyre, Result};

use helios_common::{
    execution_mode::ExecutionMode, fork_schedule::ForkSchedule, network_spec::NetworkSpec,
    types::BlockTag,
};
use helios_verifiable_api_client::http::HttpVerifiableApi;

use crate::consensus::Consensus;
use crate::errors::ClientError;
<<<<<<< HEAD
use crate::execution::client::ExecutionInnerClient;
use crate::execution::constants::MAX_STATE_HISTORY_SIZE;
=======
use crate::execution::constants::MAX_STATE_HISTORY_LENGTH;
>>>>>>> 50c86d4e
use crate::execution::evm::Evm;
use crate::execution::rpc::http_rpc::HttpRpc;
use crate::execution::spec::ExecutionSpec;
use crate::execution::state::{start_state_updater, State};
use crate::execution::ExecutionClient;
use crate::time::{SystemTime, UNIX_EPOCH};

pub struct Node<N: NetworkSpec, C: Consensus<N::BlockResponse>> {
    pub consensus: C,
<<<<<<< HEAD
    pub execution: Arc<ExecutionClient<N>>,
=======
    pub execution: Arc<ExecutionClient<N, HttpRpc<N>>>,
>>>>>>> 50c86d4e
    fork_schedule: ForkSchedule,
}

impl<N: NetworkSpec, C: Consensus<N::BlockResponse>> Node<N, C> {
    pub fn new(
        execution_mode: ExecutionMode,
        mut consensus: C,
        fork_schedule: ForkSchedule,
    ) -> Result<Self, ClientError> {
        let block_recv = consensus.block_recv().unwrap();
        let finalized_block_recv = consensus.finalized_block_recv().unwrap();

<<<<<<< HEAD
        let state = State::new(MAX_STATE_HISTORY_SIZE);
        let client_inner =
            ExecutionInnerClient::<N, HttpRpc<N>, HttpVerifiableApi>::make_inner_client(
                execution_mode,
                state.clone(),
            )
            .map_err(ClientError::InternalError)?;
=======
        let state = State::new(
            block_recv,
            finalized_block_recv,
            MAX_STATE_HISTORY_LENGTH,
            execution_rpc,
        );
>>>>>>> 50c86d4e
        let execution = Arc::new(
            ExecutionClient::new(client_inner.clone(), state.clone(), fork_schedule)
                .map_err(ClientError::InternalError)?,
        );

        start_state_updater(state, client_inner, block_recv, finalized_block_recv);

        Ok(Node {
            consensus,
            execution,
            fork_schedule,
        })
    }

    pub async fn call(
        &self,
        tx: &N::TransactionRequest,
        block: BlockTag,
    ) -> Result<Bytes, ClientError> {
        self.check_blocktag_age(&block).await?;

        let mut evm = Evm::new(
            self.execution.clone(),
            self.chain_id(),
            self.fork_schedule,
            block,
        );
        evm.call(tx).await.map_err(ClientError::EvmError)
    }

    pub async fn estimate_gas(&self, tx: &N::TransactionRequest) -> Result<u64, ClientError> {
        self.check_head_age().await?;

        let mut evm = Evm::new(
            self.execution.clone(),
            self.chain_id(),
            self.fork_schedule,
            BlockTag::Latest,
        );

        evm.estimate_gas(tx).await.map_err(ClientError::EvmError)
    }

    pub async fn get_balance(&self, address: Address, tag: BlockTag) -> Result<U256> {
        self.check_blocktag_age(&tag).await?;

        let account = self
            .execution
            .get_account(address, None, tag, false)
            .await?;
        Ok(account.account.balance)
    }

    pub async fn get_nonce(&self, address: Address, tag: BlockTag) -> Result<u64> {
        self.check_blocktag_age(&tag).await?;

        let account = self
            .execution
            .get_account(address, None, tag, false)
            .await?;
        Ok(account.account.nonce)
    }

    pub async fn get_block_transaction_count_by_hash(&self, hash: B256) -> Result<Option<u64>> {
        let block = self.execution.get_block(hash.into(), false).await?;
        Ok(block.map(|block| block.transactions().hashes().len() as u64))
    }

    pub async fn get_block_transaction_count_by_number(
        &self,
        tag: BlockTag,
    ) -> Result<Option<u64>> {
        let block = self.execution.get_block(tag.into(), false).await?;
        Ok(block.map(|block| block.transactions().hashes().len() as u64))
    }

    pub async fn get_code(&self, address: Address, tag: BlockTag) -> Result<Bytes> {
        self.check_blocktag_age(&tag).await?;

        let account = self.execution.get_account(address, None, tag, true).await?;
        Ok(account.code.unwrap())
    }

    pub async fn get_storage_at(
        &self,
        address: Address,
        slot: U256,
        tag: BlockTag,
    ) -> Result<B256> {
        self.check_blocktag_age(&tag).await?;

        self.execution.get_storage_at(address, slot, tag).await
    }

    pub async fn send_raw_transaction(&self, bytes: &[u8]) -> Result<B256> {
        self.execution.send_raw_transaction(bytes).await
    }

    pub async fn get_transaction_receipt(
        &self,
        tx_hash: B256,
    ) -> Result<Option<N::ReceiptResponse>> {
        self.execution.get_transaction_receipt(tx_hash).await
    }

    pub async fn get_block_receipts(
        &self,
        block: BlockTag,
    ) -> Result<Option<Vec<N::ReceiptResponse>>> {
        self.check_blocktag_age(&block).await?;

        self.execution.get_block_receipts(block.into()).await
    }

    pub async fn get_transaction_by_hash(&self, tx_hash: B256) -> Option<N::TransactionResponse> {
        self.execution.get_transaction(tx_hash).await
    }

    pub async fn get_transaction_by_block_hash_and_index(
        &self,
        hash: B256,
        index: u64,
    ) -> Option<N::TransactionResponse> {
        self.execution
            .get_transaction_by_block_hash_and_index(hash, index)
            .await
    }

    pub async fn get_transaction_by_block_number_and_index(
        &self,
        block: BlockTag,
        index: u64,
    ) -> Result<Option<N::TransactionResponse>> {
        self.check_blocktag_age(&block).await?;

        Ok(self
            .execution
            .get_transaction_by_block_number_and_index(block, index)
            .await)
    }

    pub async fn get_logs(&self, filter: &Filter) -> Result<Vec<Log>> {
        self.execution.get_logs(filter).await
    }

    pub async fn client_version(&self) -> String {
        let helios_version = std::env!("CARGO_PKG_VERSION");
        format!("helios-{}", helios_version)
    }

    pub async fn get_filter_changes(&self, filter_id: U256) -> Result<FilterChanges> {
        self.execution.get_filter_changes(filter_id).await
    }

    pub async fn get_filter_logs(&self, filter_id: U256) -> Result<Vec<Log>> {
        self.execution.get_filter_logs(filter_id).await
    }

    pub async fn uninstall_filter(&self, filter_id: U256) -> Result<bool> {
        self.execution.uninstall_filter(filter_id).await
    }

    pub async fn new_filter(&self, filter: &Filter) -> Result<U256> {
        self.execution.new_filter(filter).await
    }

    pub async fn new_block_filter(&self) -> Result<U256> {
        self.execution.new_block_filter().await
    }

    pub async fn new_pending_transaction_filter(&self) -> Result<U256> {
        self.execution.new_pending_transaction_filter().await
    }

    // assumes tip of 1 gwei to prevent having to prove out every tx in the block
    pub async fn get_gas_price(&self) -> Result<U256> {
        self.check_head_age().await?;
        let tag = BlockTag::Latest;

        let block = self
            .execution
            .get_block(tag.into(), false)
            .await?
            .ok_or(eyre!(ClientError::BlockNotFound(tag)))?;
        let base_fee = block.header().base_fee_per_gas().unwrap_or(0_u64);
        let tip = 10_u64.pow(9);
        Ok(U256::from(base_fee + tip))
    }

    pub async fn blob_base_fee(&self, block: BlockTag) -> Result<U256> {
        Ok(self.execution.blob_base_fee(block).await)
    }

    // assumes tip of 1 gwei to prevent having to prove out every tx in the block
    pub fn get_priority_fee(&self) -> Result<U256> {
        let tip = U256::from(10_u64.pow(9));
        Ok(tip)
    }

    pub async fn get_block_number(&self) -> Result<U256> {
        self.check_head_age().await?;
        let tag = BlockTag::Latest;

        let block = self
            .execution
            .get_block(tag.into(), false)
            .await?
            .ok_or(eyre!(ClientError::BlockNotFound(tag)))?;
        Ok(U256::from(block.header().number()))
    }

    pub async fn get_block_by_number(
        &self,
        tag: BlockTag,
        full_tx: bool,
    ) -> Result<Option<N::BlockResponse>> {
        self.check_blocktag_age(&tag).await?;

        self.execution.get_block(tag.into(), full_tx).await
    }

    pub async fn get_block_by_hash(
        &self,
        hash: B256,
        full_tx: bool,
    ) -> Result<Option<N::BlockResponse>> {
        self.execution.get_block(hash.into(), full_tx).await
    }

    pub fn chain_id(&self) -> u64 {
        self.consensus.chain_id()
    }

    pub async fn syncing(&self) -> Result<SyncStatus> {
        if self.check_head_age().await.is_ok() {
            Ok(SyncStatus::None)
        } else {
            let latest_synced_block = self.get_block_number().await.unwrap_or(U256::ZERO);
            let highest_block = self.consensus.expected_highest_block();

            Ok(SyncStatus::Info(Box::new(SyncInfo {
                current_block: latest_synced_block,
                highest_block: U256::from(highest_block),
                starting_block: U256::ZERO,
                ..Default::default()
            })))
        }
    }

    pub async fn get_coinbase(&self) -> Result<Address> {
        self.check_head_age().await?;
        let tag = BlockTag::Latest;

        let block = self
            .execution
            .get_block(tag.into(), false)
            .await?
            .ok_or(eyre!(ClientError::BlockNotFound(tag)))?;

        Ok(block.header().beneficiary())
    }

    async fn check_head_age(&self) -> Result<(), ClientError> {
        let timestamp = SystemTime::now()
            .duration_since(UNIX_EPOCH)
            .unwrap_or_else(|_| panic!("unreachable"))
            .as_secs();
        let tag = BlockTag::Latest;

        let block_timestamp = self
            .execution
            .get_block(tag.into(), false)
            .await
            .map_err(|_| ClientError::BlockNotFound(tag))?
            .ok_or_else(|| ClientError::OutOfSync(timestamp))?
            .header()
            .timestamp();

        let delay = timestamp.checked_sub(block_timestamp).unwrap_or_default();
        if delay > 60 {
            return Err(ClientError::OutOfSync(delay));
        }

        Ok(())
    }

    async fn check_blocktag_age(&self, block: &BlockTag) -> Result<(), ClientError> {
        match block {
            BlockTag::Latest => self.check_head_age().await,
            BlockTag::Finalized => Ok(()),
            BlockTag::Number(_) => Ok(()),
        }
    }
}<|MERGE_RESOLUTION|>--- conflicted
+++ resolved
@@ -14,12 +14,8 @@
 
 use crate::consensus::Consensus;
 use crate::errors::ClientError;
-<<<<<<< HEAD
 use crate::execution::client::ExecutionInnerClient;
-use crate::execution::constants::MAX_STATE_HISTORY_SIZE;
-=======
 use crate::execution::constants::MAX_STATE_HISTORY_LENGTH;
->>>>>>> 50c86d4e
 use crate::execution::evm::Evm;
 use crate::execution::rpc::http_rpc::HttpRpc;
 use crate::execution::spec::ExecutionSpec;
@@ -29,11 +25,7 @@
 
 pub struct Node<N: NetworkSpec, C: Consensus<N::BlockResponse>> {
     pub consensus: C,
-<<<<<<< HEAD
     pub execution: Arc<ExecutionClient<N>>,
-=======
-    pub execution: Arc<ExecutionClient<N, HttpRpc<N>>>,
->>>>>>> 50c86d4e
     fork_schedule: ForkSchedule,
 }
 
@@ -46,22 +38,13 @@
         let block_recv = consensus.block_recv().unwrap();
         let finalized_block_recv = consensus.finalized_block_recv().unwrap();
 
-<<<<<<< HEAD
-        let state = State::new(MAX_STATE_HISTORY_SIZE);
+        let state = State::new(MAX_STATE_HISTORY_LENGTH);
         let client_inner =
             ExecutionInnerClient::<N, HttpRpc<N>, HttpVerifiableApi>::make_inner_client(
                 execution_mode,
                 state.clone(),
             )
             .map_err(ClientError::InternalError)?;
-=======
-        let state = State::new(
-            block_recv,
-            finalized_block_recv,
-            MAX_STATE_HISTORY_LENGTH,
-            execution_rpc,
-        );
->>>>>>> 50c86d4e
         let execution = Arc::new(
             ExecutionClient::new(client_inner.clone(), state.clone(), fork_schedule)
                 .map_err(ClientError::InternalError)?,
