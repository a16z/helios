import { EventEmitter } from "eventemitter3";
import { v4 as uuidv4 } from "uuid";
import initWasm, { EthereumClient, OpStackClient, LineaClient } from "./pkg";

let initPromise: Promise<any> | null = null;

async function ensureInitialized() {
  if (!initPromise) {
    initPromise = initWasm();
  }
  await initPromise;
}

/**
 * Supported network kinds for the Helios light client.
 * 
 * @remarks
 * - `ethereum` - Standard Ethereum networks (mainnet, testnets)
 * - `opstack` - Optimism Stack based L2 networks
 * - `linea` - Linea L2 network
 */
export type NetworkKind = "ethereum" | "opstack" | "linea";

/**
 * Creates a new HeliosProvider instance.
 * 
 * @param config - Configuration object for the provider
 * @param kind - The type of network to connect to
 * @returns A promise that resolves to an initialized HeliosProvider instance
 * 
 * @remarks
 * This function creates an EIP-1193 compliant Ethereum provider that can be used
 * with popular web3 libraries like viem, ethers.js or web3.js. Treat this the same as
 * you would `window.ethereum` when constructing a provider.
 * 
 * @example
 * ```typescript
 * const provider = await createHeliosProvider({
 *   executionRpc: "https://eth-mainnet.g.alchemy.com/v2/YOUR_API_KEY",
 *   consensusRpc: "https://www.lightclientdata.org",
 *   network: "mainnet"
 * }, "ethereum");
 * ```
 */
export async function createHeliosProvider(config: Config, kind: NetworkKind): Promise<HeliosProvider> {
  await ensureInitialized();
  return HeliosProvider.createInternal(config, kind);
}

/**
 * An EIP-1193 compliant Ethereum provider powered by the Helios light client.
 * 
 * @remarks
 * HeliosProvider implements the Ethereum Provider API (EIP-1193) and can be used
 * as a drop-in replacement for `window.ethereum` in web3 applications. It provides
 * trustless access to Ethereum without relying on centralized RPC providers.
 * 
 * The provider supports all standard Ethereum JSON-RPC methods and maintains
 * compatibility with popular libraries like viem, ethers.js, and web3.js.
 * 
 * @example
 * ```typescript
 * // Using with viem
 * import { createPublicClient, custom } from 'viem';
 * import { mainnet } from 'viem/chains';
 * 
 * const heliosProvider = await createHeliosProvider(config, "ethereum");
 * const client = createPublicClient({
 *   chain: mainnet,
 *   transport: custom(heliosProvider)
 * });
 * 
 * // Using with ethers.js
 * import { BrowserProvider } from 'ethers';
 * 
 * const heliosProvider = await createHeliosProvider(config, "ethereum");
 * const ethersProvider = new BrowserProvider(heliosProvider);
 * ```
 */
export class HeliosProvider {
  #client;
  #chainId;
  #eventEmitter;

  private constructor(config: Config, kind: NetworkKind) {
    const executionRpc = config.executionRpc;
    const verifiableApi = config.verifiableApi;

    if (kind === "ethereum") {
      const consensusRpc = config.consensusRpc;
      const checkpoint = config.checkpoint;
      const network = config.network ?? "mainnet";
      const dbType = config.dbType ?? "localstorage";

      this.#client = new EthereumClient(
        executionRpc,
        verifiableApi,
        consensusRpc,
        network,
        checkpoint,
        dbType
      );
    } else if (kind === "opstack") {
      const network = config.network;
      this.#client = new OpStackClient(executionRpc, verifiableApi, network);
    } else if (kind === "linea") {
      const network = config.network;
      this.#client = new LineaClient(executionRpc, network);
    } else {
      throw new Error("Invalid kind: must be 'ethereum', 'opstack', or `linea`");
    }

    this.#chainId = this.#client.chain_id();
    this.#eventEmitter = new EventEmitter();
  }

  /** @internal */
  static createInternal(config: Config, kind: NetworkKind): HeliosProvider {
    return new HeliosProvider(config, kind);
  }


  /**
   * Waits for the light client to sync with the network.
   * 
   * @returns A promise that resolves when the client is fully synced
   * 
   * @remarks
   * This method blocks until the light client has synchronized with the network
   * and is ready to process requests. It's recommended to call this before
   * making any RPC requests to ensure accurate data.
   * 
   * @example
   * ```typescript
   * const provider = await createHeliosProvider(config, "ethereum");
   * await provider.waitSynced();
   * console.log("Provider is ready!");
   * ```
   */
  async waitSynced() {
    await this.#client.wait_synced();
  }

  /**
   * Sends an RPC request to the provider.
   * 
   * @param req - The RPC request object containing method and params
   * @returns A promise that resolves with the RPC response
   * @throws {Error} If the RPC method is not supported or the request fails
   * 
   * @remarks
   * This is the main entry point for all Ethereum JSON-RPC requests. It implements
   * the EIP-1193 provider interface and supports all standard Ethereum RPC methods.
   * 
   * @example
   * ```typescript
   * // Get the latest block number
   * const blockNumber = await provider.request({
   *   method: "eth_blockNumber",
   *   params: []
   * });
   * 
   * // Get account balance
   * const balance = await provider.request({
   *   method: "eth_getBalance",
   *   params: [address, "latest"]
   * });
   * ```
   */
  async request(req: Request): Promise<any> {
    try {
      return await this.#req(req);
    } catch (err) {
      throw new Error(err.toString());
    }
  }

  async #req(req: Request): Promise<any> {
    switch (req.method) {
      case "eth_getBalance": {
        return this.#client.get_balance(req.params[0], req.params[1]);
      }
      case "eth_chainId": {
        return this.#chainId;
      }
      case "eth_blockNumber": {
        return this.#client.get_block_number();
      }
      case "eth_getTransactionByHash": {
        let tx = await this.#client.get_transaction_by_hash(req.params[0]);
        return mapToObj(tx);
      }
      case "eth_getTransactionCount": {
        return this.#client.get_transaction_count(req.params[0], req.params[1]);
      }
      case "eth_getBlockTransactionCountByHash": {
        return this.#client.get_block_transaction_count_by_hash(req.params[0]);
      }
      case "eth_getBlockTransactionCountByNumber": {
        return this.#client.get_block_transaction_count_by_number(
          req.params[0]
        );
      }
      case "eth_getCode": {
        return this.#client.get_code(req.params[0], req.params[1]);
      }
      case "eth_getStorageAt": {
        return this.#client.get_storage_at(req.params[0], req.params[1], req.params[2]);
      }
      case "eth_getProof": {
        return this.#client.get_proof(req.params[0], req.params[1], req.params[2]);
      }
      case "eth_call": {
        return this.#client.call(req.params[0], req.params[1]);
      }
      case "eth_estimateGas": {
        return this.#client.estimate_gas(req.params[0], req.params[1]);
      }
      case "eth_createAccessList": {
        return this.#client.create_access_list(req.params[0], req.params[1]);
      }
      case "eth_gasPrice": {
        return this.#client.gas_price();
      }
      case "eth_maxPriorityFeePerGas": {
        return this.#client.max_priority_fee_per_gas();
      }
      case "eth_sendRawTransaction": {
        return this.#client.send_raw_transaction(req.params[0]);
      }
      case "eth_getTransactionReceipt": {
        const receipt = await this.#client.get_transaction_receipt(req.params[0]);
        return mapToObj(receipt);
      }
      case "eth_getTransactionByBlockHashAndIndex": {
        const tx = await this.#client.get_transaction_by_block_hash_and_index(
          req.params[0],
          req.params[1]
        );
        return mapToObj(tx);
      }
      case "eth_getTransactionByBlockNumberAndIndex": {
        const tx = await this.#client.get_transaction_by_block_number_and_index(
          req.params[0],
          req.params[1]
        );
        return mapToObj(tx);
      }
      case "eth_getBlockReceipts": {
        const receipts = await this.#client.get_block_receipts(req.params[0]);
        return receipts.map(mapToObj);
      }
      case "eth_getLogs": {
        const logs = await this.#client.get_logs(req.params[0]);
        return logs.map(mapToObj);
      }
      case "eth_getFilterLogs": {
        const logs = await this.#client.get_filter_logs(req.params[0]);
        return logs.map(mapToObj);
      }
      case "eth_uninstallFilter": {
        return this.#client.uninstall_filter(req.params[0]);
      }
      case "eth_newFilter": {
        return this.#client.new_filter(req.params[0]);
      }
      case "eth_newBlockFilter": {
        return this.#client.new_block_filter();
      }
      case "net_version": {
        return this.#chainId;
      }
      case "eth_getBlockByNumber": {
        const block = await this.#client.get_block_by_number(req.params[0], req.params[1]);
        return mapToObj(block);
      }
      case "eth_getBlockByHash": {
        const block = await this.#client.get_block_by_hash(req.params[0], req.params[1]);
        return mapToObj(block);
      }
      case "web3_clientVersion": {
        return this.#client.client_version();
      }
      case "eth_subscribe": {
        return this.#handleSubscribe(req);
      }
      case "eth_unsubscribe": {
        return this.#client.unsubscribe(req.params[0]);
      }
      default: {
        throw new Error(`method not supported: ${req.method}`);
      }
    }
  }

  async #handleSubscribe(req: Request) {
    try {
      let id = uuidv4();
      await this.#client.subscribe(req.params[0], id, (data: any, id: string) => {
        let result = data instanceof Map ? mapToObj(data) : data;
        let payload = {
          type: 'eth_subscription',
          data: {
            subscription: id,
            result,
          },
        };
        this.#eventEmitter.emit("message", payload);
      });
      return id;
    } catch (err) {
      throw new Error(err.toString());
    }
  }

  /**
   * Registers an event listener for provider events.
   * 
   * @param eventName - The name of the event to listen for
   * @param handler - The callback function to handle the event
   * 
   * @remarks
   * Supports standard EIP-1193 provider events including:
   * - `message` - For subscription updates
   * - `connect` - When the provider connects
   * - `disconnect` - When the provider disconnects
   * - `chainChanged` - When the chain ID changes
   * - `accountsChanged` - When accounts change (if applicable)
   * 
   * @example
   * ```typescript
   * provider.on("message", (message) => {
   *   console.log("Received message:", message);
   * });
   * 
   * // Subscribe to new blocks
   * const subId = await provider.request({
   *   method: "eth_subscribe",
   *   params: ["newHeads"]
   * });
   * ```
   */
  on(
    eventName: string,
    handler: (data: any) => void
  ): void {
    this.#eventEmitter.on(eventName, handler);
  }

  /**
   * Removes an event listener from the provider.
   * 
   * @param eventName - The name of the event to stop listening for
   * @param handler - The callback function to remove
   * 
   * @remarks
   * Removes a previously registered event listener. The handler must be
   * the same function reference that was passed to `on()`.
   * 
   * @example
   * ```typescript
   * const handler = (data) => console.log(data);
   * 
   * // Add listener
   * provider.on("message", handler);
   * 
   * // Remove listener
   * provider.removeListener("message", handler);
   * ```
   */
  removeListener(
    eventName: string,
    handler: (data: any) => void
  ): void {
    this.#eventEmitter.off(eventName, handler);
  }
}

/**
 * Configuration options for creating a Helios provider.
 * 
 * @remarks
 * Different network kinds require different configuration options:
 * - For Ethereum networks: executionRpc, consensusRpc, and optionally checkpoint are required
 * - For OpStack networks: executionRpc and verifiableApi are required
 * - For Linea networks: executionRpc is required
 */
export type Config = {
  /**
   * The RPC endpoint for execution layer requests.
   * This is required for all network types.
   * @example "https://eth-mainnet.g.alchemy.com/v2/YOUR_API_KEY"
   */
  executionRpc?: string;
  
  /**
   * The verifiable API endpoint for any networks.
   * Not recommended for use currently.
   * @example "https://verifiable-api-ethereum.operationsolarstorm.org
   */
  verifiableApi?: string;
  
  /**
   * The consensus layer RPC endpoint for Ethereum and OP Stack networks.
   * Required for Ethereum and OP Stack networks to sync.
   * @example "https://www.lightclientdata.org"
   */
  consensusRpc?: string;
  
  /**
   * A trusted checkpoint for faster initial sync on Ethereum networks.
   * Optional but recommended for better performance.
   * @example "0x1234567890abcdef..."
   */
  checkpoint?: string;
  
  /**
   * The network to connect to.
   * Defaults to Network.MAINNET for Ethereum networks.
   */
  network?: Network;
  
  /**
   * Where to cache checkpoints for persistence.
   * @defaultValue "localstorage"
   * @remarks
   * - `localstorage` - Store in browser's localStorage (web environments)
   * - `config` - Store in configuration (node environments)
   */
  dbType?: "localstorage" | "config";
};

/**
 * Supported networks across all network kinds for the Helios provider.
 * 
 * @remarks
 * Networks are organized by their network kind:
 * - Ethereum networks: "mainnet", "sepolia", "holesky", "hoodi"
 * - OP Stack networks: "op-mainnet", "base", "worldchain", "zora", "unichain"
 * - Linea networks: "linea", "linea-sepolia"
 * 
 * @example
 * ```typescript
 * // For Ethereum mainnet
 * const config: Config = {
 *   executionRpc: "https://eth-mainnet.g.alchemy.com/v2/YOUR_API_KEY",
 *   consensusRpc: "https://www.lightclientdata.org",
 *   network: "mainnet"
 * };
 * 
 * // For Optimism
 * const config: Config = {
 *   executionRpc: "https://mainnet.optimism.io",
 *   consensusRpc: "https://op-mainnet.operationsolarstorm.org",
 *   network: "op-mainnet"
 * };
 * ```
 */
export type Network = 
  // Ethereum networks
  | "mainnet"      // Ethereum mainnet (chain ID: 1)
  | "goerli"       // Goerli testnet (deprecated)
  | "sepolia"      // Sepolia testnet (chain ID: 11155111)
  | "holesky"      // Holesky testnet (chain ID: 17000)
  | "hoodi"        // Hoodi testnet (chain ID: 560048)
  // OP Stack networks
  | "op-mainnet"   // OP Mainnet (chain ID: 10)
  | "base"         // Base mainnet (chain ID: 8453)
  | "worldchain"   // Worldchain mainnet (chain ID: 480)
  | "zora"         // Zora mainnet (chain ID: 7777777)
  | "unichain"     // Unichain mainnet (chain ID: 130)
  // Linea networks
  | "linea"        // Linea mainnet (chain ID: 59144)
  | "linea-sepolia"; // Linea Sepolia testnet (chain ID: 59141)

export type Request = {
  method: string;
  params: any[];
};

/**
 * Converts a Map to an object, including nested Maps and arrays of Maps.
 * IMPORTANT: This function will mutate input!
 * 
 * @param map - The Map to convert
 * @returns The converted object
 */
function mapToObj(map: Map<any, any> | undefined): Record<string, any> | undefined {
  if (!map) return undefined;

  const result: Record<string, any> = {};
  
  for (const [key, value] of map) {
    if (value === undefined) continue;

<<<<<<< HEAD
    if (value instanceof Map) {
      result[key] = mapToObj(value);
    } else if (Array.isArray(value)) {
      for (let i = 0; i < value.length; i++) {
        if (value[i] instanceof Map) {
          // Mutate in-place
          value[i] = mapToObj(value[i]);
        }
      }
      result[key] = value;
    } else {
      result[key] = value;
    }
  }
  return result;
=======
    return obj;
  }, {});
}

type NetworksCRUD = "create" | "read" | "update" | "delete"

/**
 * Creates a new WorkerProvider instance.
 * 
 * @param worker - The work instance that is capable of resolving an EIP-1193 request.
 * @param netowrk - The network settings used to configure the worker's resolver.
 * @returns A worker provider instance that can be used with libraries like ethers.js and viem
 * 
 * @remarks Of the fields inside of network, network.name is optional if the worker will only have one network configured.
 * However, if multiple networks are intended to live inside the Worker then a name must be given to identify which network the WorkerProvider is pointing to inside the worker it is assigned to. 
 * 
 * @example
 * ```typescript
 * ```
 */
export async function createWorkerProvider(worker: Worker, network: {name?: string, kind:  NetworkKind, cfg: Config}): Promise<WorkerProvider> {
  try {      
    // If network.name is included in arguments pass it to new WorkerProvider()
    // Else only pass the worker to new WorkerProvider()
    const provider = network.name
      ? new WorkerProvider(worker, network.name)
      : new WorkerProvider(worker);
    await provider.networks({method: 'create', params: network})
    return provider
  } catch(err) {
    throw err
  }
}

/**
 * An EIP-1193 compliant Ethereum provider wrapping an instance of a Worker interface.
 * 
 * @remarks
 * This provider is very simple and only facilitates passing of the EIP-1193 requests and response
 * between the main thread and the worker via `postMessage()` and a `MessageEvent` EventListener.
 * 
 * It should act as a drop in replacement for window.ethereum and other similar providers.
 * 
 * On it's own `new WorkerProvider()` only creates the worker but doesn't pass all necessary info to function.
 * Subsequently provider.networks({method: 'create', params: {...}}) must be called to start the worker's light client.
 * Use createWorkerProvider() to do both in single function call.
 * 
 * @example
 * ```typescript
 * ```
 */
export class WorkerProvider {

  #worker;
  name = '';
  constructor(worker: Worker, name?: string) {
    this.#worker = worker
    if(name) this.name = name
  }

  networks(params: {method: NetworksCRUD, params: {name?: string, kind?: NetworkKind, cfg?: Config}}): Promise<any> {
    return new Promise((resolve, reject) => {
      try {

        const id = uuidv4()               
        const handler = (event: MessageEvent) => {
          if (event.data.id === id) {                        
            this.#worker.removeEventListener('message', handler);
            if (event.data.error) {
              reject(new Error(event.data.error));
            } else {
              resolve(event.data.result);
            }
          }
        }

        this.#worker.addEventListener('message', handler);
        this.#worker.postMessage({
          jsonrpc: "2.0",
          method: "networks",
          id,
          params
        });

      } catch (err) {
        reject(new Error(err.toString()))
      }  
    })
  }

  request(eip1193: Request): Promise<any> {
    return new Promise((resolve, reject) => {
      try {
        const id = uuidv4()              
        const handler = (event: MessageEvent) => {          
          if (event.data.id === id) {                        
            this.#worker.removeEventListener('message', handler);
            if (event.data.error) {
              reject(new Error(event.data.error));
            } else {
              resolve(event.data.result);
            }
          }
        }

        this.#worker.addEventListener('message', handler);
        let message = {
          jsonrpc: "2.0",
          method: "eth_rpc_req",
          id,
          params: {
            req: eip1193,
            name: ''
          }
        }
        if(this.name) {
          message.params.name = this.name
        }
        this.#worker.postMessage(message);

      } catch (err) {
        reject(new Error(err.toString()))
      }  

    })
  }
>>>>>>> 6823e1cb
}<|MERGE_RESOLUTION|>--- conflicted
+++ resolved
@@ -493,7 +493,6 @@
   for (const [key, value] of map) {
     if (value === undefined) continue;
 
-<<<<<<< HEAD
     if (value instanceof Map) {
       result[key] = mapToObj(value);
     } else if (Array.isArray(value)) {
@@ -509,9 +508,6 @@
     }
   }
   return result;
-=======
-    return obj;
-  }, {});
 }
 
 type NetworksCRUD = "create" | "read" | "update" | "delete"
@@ -636,5 +632,4 @@
 
     })
   }
->>>>>>> 6823e1cb
 }