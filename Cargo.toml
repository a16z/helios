[package]
name = "helios"
version = "0.1.3"
edition = "2021"
autobenches = false

[workspace]
members = [
    "cli",
    "client",
    "common",
    "config",
    "consensus",
    "execution",
    "helios-ts",
]

[dependencies]
client = { path = "./client" }
config = { path = "./config" }
common = { path = "./common" }
consensus = { path = "./consensus" }
execution = { path = "./execution" }

<<<<<<< HEAD
[patch.crates-io]
ethers = { git = "https://github.com/gakonst/ethers-rs", rev = "c17c0c3c956f12d205a5ede3176599d8a30ca739" }

[patch."https://github.com/ralexstokes/ssz-rs"]
ssz-rs = { git = "https://github.com/ncitron/ssz-rs", branch = "fix-wasm" }
=======
[dev-dependencies]
tokio = { version = "1", features = ["full"] }
eyre = "0.6.8"
home = "0.5.4"
ethers = "1.0.2"
env_logger = "0.9.0"
log = "0.4.17"
tracing-test = "0.2.3"
criterion = { version = "0.4", features = [ "async_tokio", "plotters" ]}
plotters = "0.3.3"
tempfile = "3.3.0"
hex = "0.4.3"

[profile.release]
strip = true
opt-level = "z"
lto = true
codegen-units = 1
panic = "abort"

######################################
# Examples
######################################

[[example]]
name = "checkpoints"
path = "examples/checkpoints.rs"

[[example]]
name = "basic"
path = "examples/basic.rs"

[[example]]
name = "client"
path = "examples/client.rs"

[[example]]
name = "config"
path = "examples/config.rs"

######################################
# Benchmarks
######################################

[[bench]]
name = "file_db"
harness = false

[[bench]]
name = "get_balance"
harness = false

[[bench]]
name = "get_code"
harness = false

[[bench]]
name = "sync"
harness = false
>>>>>>> 2c5c3185
<|MERGE_RESOLUTION|>--- conflicted
+++ resolved
@@ -22,13 +22,6 @@
 consensus = { path = "./consensus" }
 execution = { path = "./execution" }
 
-<<<<<<< HEAD
-[patch.crates-io]
-ethers = { git = "https://github.com/gakonst/ethers-rs", rev = "c17c0c3c956f12d205a5ede3176599d8a30ca739" }
-
-[patch."https://github.com/ralexstokes/ssz-rs"]
-ssz-rs = { git = "https://github.com/ncitron/ssz-rs", branch = "fix-wasm" }
-=======
 [dev-dependencies]
 tokio = { version = "1", features = ["full"] }
 eyre = "0.6.8"
@@ -87,5 +80,4 @@
 
 [[bench]]
 name = "sync"
-harness = false
->>>>>>> 2c5c3185
+harness = false